<!--
  Table Component - Responsive Table with Mobile Card View
  
  Features:
  - Desktop: Traditional table layout
  - Mobile (≤768px): Card-based layout with all row data displayed as fields
  - Selection support with checkboxes
  - Custom column rendering
  - User avatar support
  - Badge support
  - Action buttons
  
  Usage:
  <Table 
    columns={columns} 
    rows={rows} 
    enableSelection={true} 
    onRowSelect={handleSelection} 
  />
  
  Mobile Behavior:
  - Automatically switches to card view on screens ≤768px
  - Each row becomes a card with labeled fields
  - Actions are moved to bottom of card
  - Selection checkboxes appear in card header
-->

<script lang="ts">
    import type { Column } from "../interfaces/column";
    import TableRow from "./TableRow.svelte";
    import Button from "./Button.svelte";

    export let columns: Column[] = [
        { key: "select", label: "", width: "40px" },
        { key: "user", label: "Title", sortable: true, width: "240px" },
        { key: "col1", label: "Title" },
        { key: "col2", label: "Title" },
        { key: "col3", label: "Title" },
        { key: "col4", label: "Title" },
        { key: "badge", label: "Title", width: "100px" },
        { key: "actions", label: "", width: "40px" },
    ];

    export let rows: any[] = [
        {
            id: 1,
            user: {
                name: "Jane Doe",
                role: "Senior Designer",
                avatar: "https://ui-avatars.com/api/?name=Jane+Doe&background=random",
            },
            col1: "Cell Text",
            col2: "Cell Text",
            col3: "Cell Text",
            col4: "Cell Text",
            badge: "Badge",
        },
        {
            id: 2,
            user: {
                name: "Jane Doe",
                role: "Senior Designer",
                avatar: "https://ui-avatars.com/api/?name=Jane+Doe&background=random",
            },
            col1: "Cell Text",
            col2: "Cell Text",
            col3: "Cell Text",
            col4: "Cell Text",
            badge: "Badge",
        },
        {
            id: 3,
            user: {
                name: "Jane Doe",
                role: "Senior Designer",
                avatar: "https://ui-avatars.com/api/?name=Jane+Doe&background=random",
            },
            col1: "Cell Text",
            col2: "Cell Text",
            col3: "Cell Text",
            col4: "Cell Text",
            badge: "Badge",
        },
    ];

    export let enableSelection: boolean = false;
    export let loading: boolean = false;
    export let onRowSelect: ((selectedIds: Set<number>) => void) | null = null;

    let selected: Set<number> = new Set();
    let selectAll = false;

    function toggleSelectAll() {
        selectAll = !selectAll;
        if (selectAll) {
            selected = new Set(rows.map((r) => r.id));
        } else {
            selected = new Set();
        }
        onRowSelect?.(selected);
    }

    function toggleSelectRow(id: number) {
        if (selected.has(id)) {
            selected.delete(id);
        } else {
            selected.add(id);
        }
        selected = new Set(selected);
        selectAll = selected.size === rows.length;
        onRowSelect?.(selected);
    }

    // Filter out select column if selection is disabled
    $: displayColumns = enableSelection
        ? columns
        : columns.filter((col) => col.key !== "select");

    // Create skeleton rows for loading state
    $: skeletonRows = Array(5)
        .fill(null)
        .map((_, index) => ({
            id: `skeleton-${index}`,
            skeleton: true,
        }));
</script>

<!-- Desktop Table View -->
<div class="table-container desktop-view">
    <table>
        <thead>
            <tr>
                {#each displayColumns as col, i}
                    <th
                        class={col.key +
                            (col.key === "select" ? " select" : "") +
                            (col.key === "actions" ? " actions" : "")}
                        style={col.width ? `width:${col.width}` : ""}
                    >
                        {#if col.key === "select"}
                            <input
                                type="checkbox"
                                bind:checked={selectAll}
                                on:change={toggleSelectAll}
                                aria-label="Select all rows"
                                disabled={loading}
                            />
                        {:else if col.sortable}
                            {col.label}
                            <span class="sort-icon">↓</span>
                        {:else}
                            {col.label}
                        {/if}
                    </th>
                {/each}
            </tr>
        </thead>
        <tbody>
            {#if loading}
                {#each skeletonRows as skeletonRow}
                    <tr class="skeleton-row">
                        {#each displayColumns as col}
                            <td class="skeleton-cell">
                                {#if col.key === "select"}
                                    <div class="skeleton-checkbox"></div>
                                {:else if col.key === "user"}
                                    <div class="skeleton-user">
                                        <div class="skeleton-avatar"></div>
                                        <div class="skeleton-text-group">
                                            <div
                                                class="skeleton-text skeleton-name"
                                            ></div>
                                            <div
                                                class="skeleton-text skeleton-role"
                                            ></div>
                                        </div>
                                    </div>
                                {:else if col.key === "actions"}
                                    <div class="skeleton-button"></div>
                                {:else}
                                    <div class="skeleton-text"></div>
                                {/if}
                            </td>
                        {/each}
                    </tr>
                {/each}
            {:else}
                {#each rows as row}
                    <TableRow
                        columns={displayColumns}
                        {row}
                        selected={selected.has(row.id)}
                        onToggleSelect={enableSelection
                            ? toggleSelectRow
                            : null}
                    />
                {/each}
            {/if}
        </tbody>
    </table>
</div>

<!-- Mobile Card View -->
<div class="mobile-view">
    {#each rows as row}
        <div class="card-item">
            {#if enableSelection}
                <div class="card-header">
                    <input
                        type="checkbox"
                        checked={selected.has(row.id)}
                        on:change={() => toggleSelectRow(row.id)}
                        aria-label="Select row"
                    />
                </div>
            {/if}
            
            <div class="card-content">
                {#each displayColumns as col}
                    {#if col.key !== "select" && col.key !== "actions"}
                        <div class="card-field">
                            <div class="field-label">{col.label}</div>
                            <div class="field-value">
                                {#if col.key === "user"}
                                    <div class="user-cell">
                                        <img
                                            class="avatar"
                                            src={row.user?.avatar ||
                                                `https://ui-avatars.com/api/?name=${encodeURIComponent(row.user?.name || "User")}&background=random`}
                                            alt={row.user?.name || "User"}
                                        />
                                        <div class="user-info">
                                            <span class="user-name">{row.user?.name || ""}</span>
                                            <span class="user-role">{row.user?.role || ""}</span>
                                        </div>
                                    </div>
                                {:else if col.key === "badge"}
                                    <span class="badge">{row.badge || ""}</span>
                                {:else if col.render}
                                    {@html col.render(row)}
                                {:else}
                                    {row[col.key] || ""}
                                {/if}
                            </div>
                        </div>
                    {/if}
                {/each}
                
                {#if displayColumns.find(col => col.key === "actions")}
                    <div class="card-actions">
                        {#each displayColumns as col}
                            {#if col.key === "actions" && col.render}
                                {#if col.render(row).component === "a"}
                                    <Button
                                        variant={col.render(row).props.variant || "primary"}
                                        href={col.render(row).props.href}
                                        class={col.render(row).props.class || ""}
                                    >
                                        {col.render(row).props.textContent ||
                                            col.render(row).props.text ||
                                            ""}
                                    </Button>
                                {:else if col.render(row).component === "button"}
                                    <Button
                                        variant={col.render(row).props.variant || "primary"}
                                        class={col.render(row).props.class || ""}
                                        on:click={() => {
                                            if (col.render && typeof col.render === "function") {
                                                const renderResult = col.render(row);
                                                if (renderResult?.props?.onClick) {
                                                    renderResult.props.onClick();
                                                }
                                            }
                                        }}
                                    >
                                        {col.render(row).props.text || ""}
                                    </Button>
                                {:else if col.render(row).component === "span"}
                                    <span class={col.render(row).props.class || ""}>
                                        {col.render(row).props.text || ""}
                                    </span>
                                {/if}
                            {/if}
                        {/each}
                    </div>
                {/if}
            </div>
        </div>
    {/each}
</div>

<style>
    .table-container {
        border: 1px solid #e0e3e8;
        border-radius: 6px;
        overflow: hidden;
        background: #fff;
        font-family: inherit;
    }

    table {
        width: 100%;
        border-collapse: separate;
        border-spacing: 0;
        min-width: 900px;
    }

    thead {
        background: #f6f8fa;
        color: #21272a;
        font-weight: 600;
        font-size: 15px;
    }

    th {
        padding: 12px 16px;
        border-bottom: 1px solid #e0e3e8;
        text-align: left;
        vertical-align: middle;
        background: #f6f8fa;
        position: relative;
        user-select: none;
        height: auto;
        min-height: auto;
    }

    th.select {
        width: 40px;
        text-align: center;
        padding-left: 8px;
        padding-right: 8px;
    }

    th.actions {
        width: auto;
        text-align: right;
        padding: 8px 16px;
    }

    tbody :global(tr:last-child td) {
        border-bottom: none;
    }

    tbody :global(tr) {
        height: 64px;
    }

    input[type="checkbox"] {
        accent-color: #697077;
        width: 18px;
        height: 18px;
        margin: 0;
    }

    .sort-icon {
        display: inline-block;
        margin-left: 4px;
        vertical-align: middle;
        font-size: 13px;
        color: #697077;
    }

<<<<<<< HEAD
    /* Mobile Card Styles */
    .mobile-view {
        display: none;
    }

    .card-item {
        background: #fff;
        border: 1px solid #e0e3e8;
        border-radius: 8px;
        margin-bottom: 12px;
        overflow: hidden;
        box-shadow: 0 1px 3px rgba(0, 0, 0, 0.1);
    }

    .card-header {
        padding: 12px 16px;
        background: #f6f8fa;
        border-bottom: 1px solid #e0e3e8;
        display: flex;
        align-items: center;
    }

    .card-content {
        padding: 16px;
    }

    .card-field {
        margin-bottom: 16px;
    }

    .card-field:last-child {
        margin-bottom: 0;
    }

    .field-label {
        font-weight: 600;
        color: #697077;
        font-size: 12px;
        text-transform: uppercase;
        letter-spacing: 0.5px;
        margin-bottom: 4px;
    }

    .field-value {
        color: #121619;
        font-size: 14px;
        line-height: 1.4;
    }

    .card-actions {
        margin-top: 16px;
        padding-top: 16px;
        border-top: 1px solid #e0e3e8;
        display: flex;
        gap: 8px;
        justify-content: flex-end;
    }

    /* Mobile User Cell Styles */
    .user-cell {
=======
    /* Skeleton Loading Styles */
    .skeleton-row {
        height: 64px;
    }

    .skeleton-cell {
        padding: 12px 16px;
        border-bottom: 1px solid #e0e3e8;
        vertical-align: middle;
    }

    .skeleton-text {
        height: 16px;
        background: linear-gradient(
            90deg,
            #f0f0f0 25%,
            #e0e0e0 50%,
            #f0f0f0 75%
        );
        background-size: 200% 100%;
        animation: skeleton-loading 1.5s infinite;
        border-radius: 4px;
    }

    .skeleton-name {
        width: 120px;
        margin-bottom: 4px;
    }

    .skeleton-role {
        width: 80px;
        height: 12px;
    }

    .skeleton-user {
>>>>>>> c09515b1
        display: flex;
        align-items: center;
        gap: 12px;
    }

<<<<<<< HEAD
    .avatar {
        width: 40px;
        height: 40px;
        border-radius: 50%;
        object-fit: cover;
        border: 1.5px solid #dde1e6;
        flex-shrink: 0;
    }

    .user-info {
        display: flex;
        flex-direction: column;
        justify-content: center;
        line-height: 1.3;
    }

    .user-name {
        font-weight: 600;
        color: #121619;
        font-size: 16px;
        margin: 0;
        line-height: 1.2;
    }

    .user-role {
        color: #697077;
        font-size: 14px;
        margin: 2px 0 0 0;
        line-height: 1.2;
    }

    .badge {
        display: inline-flex;
        align-items: center;
        justify-content: center;
        background: #f2f4f8;
        color: #697077;
        font-size: 13px;
        border-radius: 8px;
        padding: 4px 12px;
        font-weight: 500;
        min-width: 48px;
        height: 24px;
        text-align: center;
=======
    .skeleton-avatar {
        width: 32px;
        height: 32px;
        border-radius: 50%;
        background: linear-gradient(
            90deg,
            #f0f0f0 25%,
            #e0e0e0 50%,
            #f0f0f0 75%
        );
        background-size: 200% 100%;
        animation: skeleton-loading 1.5s infinite;
    }

    .skeleton-text-group {
        flex: 1;
    }

    .skeleton-button {
        width: 80px;
        height: 32px;
        background: linear-gradient(
            90deg,
            #f0f0f0 25%,
            #e0e0e0 50%,
            #f0f0f0 75%
        );
        background-size: 200% 100%;
        animation: skeleton-loading 1.5s infinite;
        border-radius: 6px;
        margin-left: auto;
    }

    .skeleton-checkbox {
        width: 18px;
        height: 18px;
        background: linear-gradient(
            90deg,
            #f0f0f0 25%,
            #e0e0e0 50%,
            #f0f0f0 75%
        );
        background-size: 200% 100%;
        animation: skeleton-loading 1.5s infinite;
        border-radius: 2px;
        margin: 0 auto;
    }

    @keyframes skeleton-loading {
        0% {
            background-position: 200% 0;
        }
        100% {
            background-position: -200% 0;
        }
>>>>>>> c09515b1
    }

    /* Responsive Design */
    @media (max-width: 1024px) {
        table {
            min-width: 700px;
        }

        th {
            padding: 10px 12px;
            font-size: 14px;
        }
    }

    @media (max-width: 768px) {
        .desktop-view {
            display: none;
        }

        .mobile-view {
            display: block;
            margin: 0 -1rem; /* Remove margens laterais para ocupar toda a largura */
            padding: 0 1rem; /* Adiciona padding interno para manter espaçamento do conteúdo */
        }

        .card-item {
            margin-bottom: 8px;
            border-radius: 6px;
            border-left: none;
            border-right: none;
            box-shadow: 0 2px 4px rgba(0, 0, 0, 0.1);
        }

        .card-content {
            padding: 16px 12px;
        }

        .card-field {
            margin-bottom: 14px;
        }

        .field-label {
            font-size: 11px;
            margin-bottom: 6px;
        }

        .field-value {
            font-size: 15px;
            line-height: 1.5;
        }

        .user-name {
            font-size: 16px;
        }

        .user-role {
            font-size: 14px;
        }

        .avatar {
            width: 44px;
            height: 44px;
        }

        .card-actions {
            margin-top: 14px;
            padding-top: 14px;
        }

        .badge {
            font-size: 14px;
            padding: 6px 14px;
            height: 28px;
        }
    }

    @media (max-width: 480px) {
        .mobile-view {
            margin: 0 -0.5rem; /* Reduz margens negativas */
            padding: 0 0.5rem; /* Reduz padding interno */
        }

        .card-item {
            margin-bottom: 6px;
            border-radius: 4px;
        }

        .card-content {
            padding: 14px 10px;
        }

        .card-field {
            margin-bottom: 12px;
        }

        .field-label {
            font-size: 10px;
            margin-bottom: 5px;
        }

        .field-value {
            font-size: 14px;
        }

        .user-name {
            font-size: 15px;
        }

        .user-role {
            font-size: 13px;
        }

        .avatar {
            width: 40px;
            height: 40px;
        }

        .card-actions {
            margin-top: 12px;
            padding-top: 12px;
        }

        .badge {
            font-size: 13px;
            padding: 5px 12px;
            height: 26px;
        }

        input[type="checkbox"] {
            width: 16px;
            height: 16px;
        }
    }
</style><|MERGE_RESOLUTION|>--- conflicted
+++ resolved
@@ -360,7 +360,6 @@
         color: #697077;
     }
 
-<<<<<<< HEAD
     /* Mobile Card Styles */
     .mobile-view {
         display: none;
@@ -421,49 +420,11 @@
 
     /* Mobile User Cell Styles */
     .user-cell {
-=======
-    /* Skeleton Loading Styles */
-    .skeleton-row {
-        height: 64px;
-    }
-
-    .skeleton-cell {
-        padding: 12px 16px;
-        border-bottom: 1px solid #e0e3e8;
-        vertical-align: middle;
-    }
-
-    .skeleton-text {
-        height: 16px;
-        background: linear-gradient(
-            90deg,
-            #f0f0f0 25%,
-            #e0e0e0 50%,
-            #f0f0f0 75%
-        );
-        background-size: 200% 100%;
-        animation: skeleton-loading 1.5s infinite;
-        border-radius: 4px;
-    }
-
-    .skeleton-name {
-        width: 120px;
-        margin-bottom: 4px;
-    }
-
-    .skeleton-role {
-        width: 80px;
-        height: 12px;
-    }
-
-    .skeleton-user {
->>>>>>> c09515b1
         display: flex;
         align-items: center;
         gap: 12px;
     }
 
-<<<<<<< HEAD
     .avatar {
         width: 40px;
         height: 40px;
@@ -508,63 +469,6 @@
         min-width: 48px;
         height: 24px;
         text-align: center;
-=======
-    .skeleton-avatar {
-        width: 32px;
-        height: 32px;
-        border-radius: 50%;
-        background: linear-gradient(
-            90deg,
-            #f0f0f0 25%,
-            #e0e0e0 50%,
-            #f0f0f0 75%
-        );
-        background-size: 200% 100%;
-        animation: skeleton-loading 1.5s infinite;
-    }
-
-    .skeleton-text-group {
-        flex: 1;
-    }
-
-    .skeleton-button {
-        width: 80px;
-        height: 32px;
-        background: linear-gradient(
-            90deg,
-            #f0f0f0 25%,
-            #e0e0e0 50%,
-            #f0f0f0 75%
-        );
-        background-size: 200% 100%;
-        animation: skeleton-loading 1.5s infinite;
-        border-radius: 6px;
-        margin-left: auto;
-    }
-
-    .skeleton-checkbox {
-        width: 18px;
-        height: 18px;
-        background: linear-gradient(
-            90deg,
-            #f0f0f0 25%,
-            #e0e0e0 50%,
-            #f0f0f0 75%
-        );
-        background-size: 200% 100%;
-        animation: skeleton-loading 1.5s infinite;
-        border-radius: 2px;
-        margin: 0 auto;
-    }
-
-    @keyframes skeleton-loading {
-        0% {
-            background-position: 200% 0;
-        }
-        100% {
-            background-position: -200% 0;
-        }
->>>>>>> c09515b1
     }
 
     /* Responsive Design */
