--- conflicted
+++ resolved
@@ -179,18 +179,6 @@
         </div>
     </div>
 {:else}
-<<<<<<< HEAD
-    <Container
-        maxWidth="lg"
-        glass={true}
-        shadow={true}
-        needsContainerStyle={true}
-    >
-        <BackButton on:click={() => goto('/')} />
-        <div class="header">
-            <h1>Criar Conta</h1>
-            <p class="subtitle">Preencha os dados para se registrar</p>
-=======
     <div class="header">
         <h1>Criar Conta</h1>
         <p class="subtitle">Preencha os dados para se registrar</p>
@@ -209,7 +197,6 @@
                 disabled={loading}
                 autocomplete="name"
             />
->>>>>>> 4b8e17ad
         </div>
 
         <div class="form-group">
