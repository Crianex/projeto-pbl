--- conflicted
+++ resolved
@@ -349,7 +349,6 @@
             gap: 0.5rem;
             text-align: center;
         }
-<<<<<<< HEAD
 
         .logo {
             flex-direction: column;
@@ -361,8 +360,6 @@
             margin-top: 0.5rem;
         }
 
-=======
->>>>>>> 755f4813
         .header-buttons {
             flex-direction: row;
             justify-content: center;
