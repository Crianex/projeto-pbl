<script lang="ts">
    import { onMount } from "svelte";
    import { page } from "$app/stores";
    import Button from "$lib/components/Button.svelte";
    import { api } from "$lib/utils/api";
    import { goto } from "$app/navigation";
    import SearchAlunoDialog from "../SearchAlunoDialog.svelte";
    import Dialog from "$lib/components/Dialog.svelte";
    import { TurmasService } from "$lib/services/turmas_service";
    import Container from "$lib/components/Container.svelte";

    const turmaId = $page.params.id;

    let turma = {
        nome_turma: "",
        id_professor: "",
    };
    let originalTurma = {
        nome_turma: "",
        id_professor: "",
    };
    let alunosMatriculados: Array<{
        id: number;
        nome_completo: string;
        email: string;
    }> = [];
    let originalAlunosMatriculados: Array<{
        id: number;
        nome_completo: string;
        email: string;
    }> = [];
    let loading = true;
    let saving = false;
    let error: string | null = null;
    let searchDialogOpen = false;
    let changesSummaryOpen = false;
    let hasUnsavedChanges = false;

    async function fetchTurma() {
        try {
            loading = true;
            error = null;
            // Use the caching service instead of direct API call
            const data = await TurmasService.getById(turmaId);
            turma = {
                nome_turma: data.nome_turma || "",
                id_professor: data.id_professor?.toString() || "",
            };
            originalTurma = { ...turma };
            // Extract alunos from the nested structure
            alunosMatriculados = data.alunos?.map((item: any) => item) || [];
            console.log(
                `Alunos matriculados: ${JSON.stringify(alunosMatriculados)}`,
            );
            originalAlunosMatriculados = [...alunosMatriculados];
        } catch (err) {
            error =
                err instanceof Error ? err.message : "Failed to fetch turma";
            console.error("Error fetching turma:", err);
        } finally {
            loading = false;
        }
    }

    function getChangesSummary() {
        const changes = {
            nameChanged: turma.nome_turma !== originalTurma.nome_turma,
            removedAlunos: originalAlunosMatriculados.filter(
                (original) =>
                    !alunosMatriculados.some(
                        (current) => current.id === original.id,
                    ),
            ),
            addedAlunos: alunosMatriculados.filter(
                (current) =>
                    !originalAlunosMatriculados.some(
                        (original) => original.id === current.id,
                    ),
            ),
        };
        return changes;
    }

    async function handleSubmit() {
        try {
            saving = true;
            error = null;

            // Update turma basic info
            await api.put(`/turmas/update?id_turma=${turmaId}`, turma);

            // Invalidate cache after update
            TurmasService.invalidateCache(turmaId);

            // Get current enrolled students to compare
            const currentData = await TurmasService.getById(turmaId, true); // Force refresh
            const currentAlunos =
                currentData.alunos?.map((item: any) => item.id) || [];

            // Remove students that are no longer in the list
            for (const alunoId of currentAlunos) {
                if (!alunosMatriculados.some((a) => a.id === alunoId)) {
                    await api.delete(
                        `/turmas/remove-aluno?id_turma=${turmaId}&id_aluno=${alunoId}`,
                    );
                }
            }

            // Add new students
            for (const aluno of alunosMatriculados) {
                if (!currentAlunos.includes(aluno.id)) {
                    await api.post("/turmas/add-aluno", {
                        id_turma: turmaId,
                        id_aluno: aluno.id,
                    });
                }
            }

            hasUnsavedChanges = false;
            changesSummaryOpen = true;
        } catch (err) {
            error =
                err instanceof Error ? err.message : "Failed to update turma";
            console.error("Error updating turma:", err);
        } finally {
            saving = false;
        }
    }

    async function handleUndo() {
        try {
            saving = true;
            error = null;

            // Restore original values
            turma = { ...originalTurma };
            alunosMatriculados = [...originalAlunosMatriculados];

            // Update turma basic info
            await api.put(`/turmas/update?id_turma=${turmaId}`, turma);

            // Get current enrolled students to compare
            const currentData = await api.get(
                `/turmas/get?id_turma=${turmaId}`,
            );
            const currentAlunos =
                currentData.alunos?.map((item: any) => item.alunos.id_aluno) ||
                [];

            // Remove students that are no longer in the list
            for (const alunoId of currentAlunos) {
                if (!alunosMatriculados.some((a) => a.id === alunoId)) {
                    await api.delete(
                        `/turmas/remove-aluno?id_turma=${turmaId}&id_aluno=${alunoId}`,
                    );
                }
            }

            // Add new students
            for (const aluno of alunosMatriculados) {
                if (!currentAlunos.includes(aluno.id)) {
                    await api.post("/turmas/add-aluno", {
                        id_turma: turmaId,
                        id_aluno: aluno.id,
                    });
                }
            }

            changesSummaryOpen = false;
            goto("/professor/turmas");
        } catch (err) {
            error =
                err instanceof Error ? err.message : "Failed to undo changes";
            console.error("Error undoing changes:", err);
        } finally {
            saving = false;
        }
    }

    function handleAddAluno() {
        searchDialogOpen = true;
    }

    function handleAlunoSelected(
        event: CustomEvent<{
            id_aluno: number;
            nome_completo: string;
            email: string;
        }>,
    ) {
        const aluno = event.detail;
        // Map id_aluno to id for interface consistency
        const alunoFormatted = {
            id: aluno.id_aluno,
            nome_completo: aluno.nome_completo,
            email: aluno.email,
        };
        // Check if student is already added
        if (!alunosMatriculados.some((a) => a.id === alunoFormatted.id)) {
            alunosMatriculados = [...alunosMatriculados, alunoFormatted];
            hasUnsavedChanges = true;
        }
    }

    function handleRemoveAluno(alunoId: number) {
        alunosMatriculados = alunosMatriculados.filter((a) => a.id !== alunoId);
        hasUnsavedChanges = true;
    }

    $: {
        if (turma.nome_turma !== originalTurma.nome_turma) {
            hasUnsavedChanges = true;
        }
    }

    async function handleUndoNameChange() {
        try {
            saving = true;
            error = null;
            turma.nome_turma = originalTurma.nome_turma;
            await api.put(`/turmas/update?id_turma=${turmaId}`, turma);

            const changes = getChangesSummary();
            if (
                !changes.nameChanged &&
                changes.removedAlunos.length === 0 &&
                changes.addedAlunos.length === 0
            ) {
                changesSummaryOpen = false;
                goto("/professor/turmas");
            }
        } catch (err) {
            error =
                err instanceof Error
                    ? err.message
                    : "Failed to undo name change";
            console.error("Error undoing name change:", err);
        } finally {
            saving = false;
        }
    }

    async function handleUndoRemoveAluno(
        aluno: (typeof originalAlunosMatriculados)[0],
    ) {
        try {
            saving = true;
            error = null;

            await api.post("/turmas/add-aluno", {
                id_turma: turmaId,
                id_aluno: aluno.id,
            });

            alunosMatriculados = [...alunosMatriculados, aluno];

            const changes = getChangesSummary();
            if (
                !changes.nameChanged &&
                changes.removedAlunos.length === 0 &&
                changes.addedAlunos.length === 0
            ) {
                changesSummaryOpen = false;
                goto("/professor/turmas");
            }
        } catch (err) {
            error =
                err instanceof Error
                    ? err.message
                    : "Failed to undo aluno removal";
            console.error("Error undoing aluno removal:", err);
        } finally {
            saving = false;
        }
    }

    async function handleUndoAddAluno(aluno: (typeof alunosMatriculados)[0]) {
        try {
            saving = true;
            error = null;

            await api.delete(
                `/turmas/remove-aluno?id_turma=${turmaId}&id_aluno=${aluno.id}`,
            );

            alunosMatriculados = alunosMatriculados.filter(
                (a) => a.id !== aluno.id,
            );

            const changes = getChangesSummary();
            if (
                !changes.nameChanged &&
                changes.removedAlunos.length === 0 &&
                changes.addedAlunos.length === 0
            ) {
                changesSummaryOpen = false;
                goto("/professor/turmas");
            }
        } catch (err) {
            error =
                err instanceof Error
                    ? err.message
                    : "Failed to undo aluno addition";
            console.error("Error undoing aluno addition:", err);
        } finally {
            saving = false;
        }
    }

    onMount(fetchTurma);
</script>

<Container class="responsive-container" maxWidth="xl" glass={true} shadow={true}>
    <div class="header">
        <h1>Editar Turma</h1>
    </div>

    {#if loading}
        <div class="loading">Carregando turma...</div>
    {:else if error}
        <div class="error">
            <p>{error}</p>
            <Button variant="secondary" on:click={fetchTurma}
                >Tentar novamente</Button
            >
        </div>
    {:else}
        <form on:submit|preventDefault={handleSubmit} class="form">
            <div class="form-group">
                <label for="nome_turma">Nome da Turma</label>
                <input
                    type="text"
                    id="nome_turma"
                    bind:value={turma.nome_turma}
                    required
                    placeholder="Digite o nome da turma"
                />
            </div>

            <div class="alunos-section">
                <h2>Alunos matriculados</h2>

                {#if alunosMatriculados.length > 0}
                    <div class="alunos-list">
                        {#each alunosMatriculados as aluno}
                            <div class="aluno-item">
                                <div class="aluno-info">
                                    <img
                                        src="https://via.placeholder.com/32"
                                        alt="Avatar"
                                        class="avatar"
                                    />
                                    <div class="aluno-details">
                                        <span class="nome"
                                            >{aluno.nome_completo}</span
                                        >
                                        <span class="email">{aluno.email}</span>
                                    </div>
                                </div>
                                <Button
                                    variant="danger"
                                    size="icon"
                                    type="button"
                                    on:click={() => handleRemoveAluno(aluno.id)}
                                    title="Remover aluno"
                                >
                                    <svg
                                        width="24"
                                        height="24"
                                        viewBox="0 0 24 24"
                                        fill="none"
                                        xmlns="http://www.w3.org/2000/svg"
                                    >
                                        <path
                                            d="M6 19c0 1.1.9 2 2 2h8c1.1 0 2-.9 2-2V7H6v12zM19 4h-3.5l-1-1h-5l-1 1H5v2h14V4z"
                                            fill="currentColor"
                                        />
                                    </svg>
                                </Button>
                            </div>
                        {/each}
                    </div>
                {/if}

                <Button
                    variant="secondary"
                    type="button"
                    on:click={handleAddAluno}
                >
                    + Adicionar aluno
                </Button>
            </div>

            <div class="actions">
                <Button
                    variant="secondary"
                    on:click={() => goto("/professor/turmas")}
                    disabled={saving}
                >
                    Cancelar
                </Button>
                {#if hasUnsavedChanges}
                    <Button
                        variant="primary"
                        type="submit"
                        loading={saving}
                        disabled={saving}
                    >
                        {saving ? "Salvando..." : "Salvar"}
                    </Button>
                {/if}
            </div>
        </form>
    {/if}
</Container>

<SearchAlunoDialog
    open={searchDialogOpen}
    on:close={() => (searchDialogOpen = false)}
    on:select={handleAlunoSelected}
    exclude_turma_id={turmaId}
/>

<Dialog
    open={changesSummaryOpen}
    closeOnClickOutside={false}
    on:close={() => goto("/professor/turmas")}
>
    <svelte:fragment slot="header">
        <h2>Alterações realizadas</h2>
    </svelte:fragment>
    <div class="changes-summary-content">
        {#if error}
            <div class="error-message">
                {error}
            </div>
        {/if}

        {#if getChangesSummary().nameChanged}
            <div class="change-item">
                <div class="change-header">
                    <span class="change-title">Nome da turma alterado</span>
                    <Button
                        variant="secondary"
                        on:click={handleUndoNameChange}
                        disabled={saving}
                        loading={saving}
                    >
                        Desfazer
                    </Button>
                </div>
                <p class="change-detail">
                    De: {originalTurma.nome_turma}<br />
                    Para: {turma.nome_turma}
                </p>
            </div>
        {/if}

        {#if getChangesSummary().removedAlunos.length > 0}
            <div class="change-item">
                <span class="change-title">Alunos removidos</span>
                <ul class="change-list">
                    {#each getChangesSummary().removedAlunos as aluno}
                        <li>
                            <div class="change-list-item">
                                <span>{aluno.nome_completo}</span>
                                <Button
                                    variant="secondary"
                                    on:click={() =>
                                        handleUndoRemoveAluno(aluno)}
                                    disabled={saving}
                                    loading={saving}
                                >
                                    Desfazer
                                </Button>
                            </div>
                        </li>
                    {/each}
                </ul>
            </div>
        {/if}

        {#if getChangesSummary().addedAlunos.length > 0}
            <div class="change-item">
                <span class="change-title">Alunos adicionados</span>
                <ul class="change-list">
                    {#each getChangesSummary().addedAlunos as aluno}
                        <li>
                            <div class="change-list-item">
                                <span>{aluno.nome_completo}</span>
                                <Button
                                    variant="secondary"
                                    on:click={() => handleUndoAddAluno(aluno)}
                                    disabled={saving}
                                    loading={saving}
                                >
                                    Desfazer
                                </Button>
                            </div>
                        </li>
                    {/each}
                </ul>
            </div>
        {/if}

        <div class="dialog-actions">
            <Button
                variant="secondary"
                on:click={() => goto("/professor/turmas")}
            >
                Voltar para turmas
            </Button>
        </div>
    </div>
</Dialog>

<style>
<<<<<<< HEAD
    /* Remover estilos de responsividade duplicados já cobertos pelo global */
    /* Manter apenas estilos específicos que não estão no global */
=======
    .container {
        height: 100%;
        width: 100%;
        margin: 0 auto;
        padding: 2rem;
    }

    .header {
        margin-bottom: 2rem;
    }

    .header h1 {
        font-size: 1.5rem;
        font-weight: 600;
        margin: 0;
    }

    .form {
        background: white;
        padding: 2rem;
        border-radius: 8px;
        border: 1px solid #e9ecef;
    }

    .form-group {
        margin-bottom: 2rem;
    }

    .form-group label {
        display: block;
        margin-bottom: 0.5rem;
        font-weight: 500;
        color: #212529;
    }

    .form-group input {
        width: 100%;
        padding: 0.75rem;
        border: 1px solid #dee2e6;
        border-radius: 4px;
        font-size: 1rem;
    }

    .form-group input:focus {
        outline: none;
        border-color: #0d6efd;
        box-shadow: 0 0 0 2px rgba(13, 110, 253, 0.25);
    }

    .alunos-section {
        margin-bottom: 2rem;
    }

    .alunos-section h2 {
        font-size: 1rem;
        font-weight: 500;
        margin-bottom: 1rem;
    }

    .alunos-list {
        margin-bottom: 1rem;
    }

    .aluno-item {
        display: flex;
        justify-content: space-between;
        align-items: center;
        padding: 0.75rem;
        border-bottom: 1px solid #e9ecef;
    }

    .aluno-item:last-child {
        border-bottom: none;
    }

    .aluno-info {
        display: flex;
        align-items: center;
        gap: 0.75rem;
    }

    .aluno-details {
        display: flex;
        flex-direction: column;
        gap: 0.25rem;
    }

    .aluno-details .nome {
        font-weight: 500;
    }

    .aluno-details .email {
        font-size: 0.875rem;
        color: #6c757d;
    }

    .avatar {
        width: 32px;
        height: 32px;
        border-radius: 50%;
    }

    .more-options {
        background: none;
        border: none;
        cursor: pointer;
        padding: 0.5rem;
        color: #dc3545;
        border-radius: 4px;
    }

    .more-options:hover {
        background-color: #f8f9fa;
    }

    .actions {
        display: flex;
        gap: 1rem;
        justify-content: flex-end;
        margin-top: 2rem;
    }

    .loading,
    .error {
        text-align: center;
        padding: 2rem;
        background: white;
        border: 1px solid #e9ecef;
        border-radius: 8px;
    }

    .error {
        color: #dc3545;
    }

    .error button {
        margin-top: 1rem;
    }

    .delete-confirm-content {
        padding: 1rem;
    }

    .delete-confirm-content p {
        margin-bottom: 1rem;
    }

    .delete-confirm-content .warning {
        color: #dc3545;
        font-size: 0.875rem;
    }

    .dialog-actions {
        display: flex;
        justify-content: flex-end;
        gap: 1rem;
        margin-top: 2rem;
    }

    .changes-summary-content {
        padding: 1.5rem;
    }

    .change-item {
        margin-bottom: 2rem;
        padding-bottom: 1rem;
        border-bottom: 1px solid #f1f3f4;
    }

    .change-item:last-child {
        border-bottom: none;
        margin-bottom: 0;
    }

    .change-title {
        font-weight: 500;
        color: #1a1a1a;
        display: block;
        margin-bottom: 0.75rem;
        font-size: 1rem;
    }

    .change-detail {
        color: #4a5568;
        font-size: 0.875rem;
        margin: 0.5rem 0;
        line-height: 1.4;
    }

    .change-list {
        list-style: none;
        padding: 0;
        margin: 0.75rem 0 0 0;
    }

    .change-list li {
        color: #4a5568;
        font-size: 0.875rem;
        margin-bottom: 0.75rem;
    }

    .change-list li:last-child {
        margin-bottom: 0;
    }

    .dialog-actions {
        display: flex;
        justify-content: flex-end;
        gap: 1rem;
        margin-top: 2rem;
        padding-top: 1rem;
        border-top: 1px solid #f1f3f4;
    }

    .change-header {
        display: flex;
        justify-content: space-between;
        align-items: center;
        margin-bottom: 0.75rem;
    }

    .change-list-item {
        display: flex;
        justify-content: space-between;
        align-items: center;
        padding: 0.75rem 1rem;
        background-color: #f8f9fa;
        border-radius: 6px;
        margin-bottom: 0.75rem;
    }

    .change-list-item:last-child {
        margin-bottom: 0;
    }

    .error-message {
        background-color: #fee2e2;
        border: 1px solid #ef4444;
        color: #dc2626;
        padding: 1rem;
        border-radius: 6px;
        margin-bottom: 1.5rem;
        font-size: 0.875rem;
        line-height: 1.4;
    }

    :global(.change-list-item .button),
    :global(.change-header .button) {
        padding: 0.25rem 0.75rem;
        font-size: 0.875rem;
    }
>>>>>>> 4fb97713
</style><|MERGE_RESOLUTION|>--- conflicted
+++ resolved
@@ -515,10 +515,6 @@
 </Dialog>
 
 <style>
-<<<<<<< HEAD
-    /* Remover estilos de responsividade duplicados já cobertos pelo global */
-    /* Manter apenas estilos específicos que não estão no global */
-=======
     .container {
         height: 100%;
         width: 100%;
@@ -770,5 +766,4 @@
         padding: 0.25rem 0.75rem;
         font-size: 0.875rem;
     }
->>>>>>> 4fb97713
 </style>