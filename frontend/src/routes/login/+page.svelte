--- conflicted
+++ resolved
@@ -103,95 +103,6 @@
         overlay={true}
     />
 {:else}
-<<<<<<< HEAD
-    <div class="login-container">
-        <BackButton on:click={() => goto('/')} />
-        <h1>Login</h1>
-
-        {#if errorMessage}
-            <div class="error-message">
-                {errorMessage}
-            </div>
-        {/if}
-
-        <form on:submit|preventDefault={handleLogin}>
-            <div class="form-group">
-                <Input
-                    type="email"
-                    id="email"
-                    label="Email"
-                    bind:value={email}
-                    placeholder="seu@email.com"
-                    required
-                    disabled={loading}
-                    autocomplete="email"
-                />
-            </div>
-
-            <div class="form-group">
-                <Input
-                    type="password"
-                    id="password"
-                    label="Senha"
-                    bind:value={password}
-                    placeholder="Digite sua senha"
-                    required
-                    disabled={loading}
-                    autocomplete="current-password"
-                />
-            </div>
-
-            <div class="button-group">
-                <Button
-                    type="submit"
-                    disabled={loading}
-                    {loading}
-                    variant="primary"
-                >
-                    {loading ? "Entrando..." : "Entrar"}
-                </Button>
-
-                <Button
-                    type="button"
-                    on:click={handleGoogleLogin}
-                    disabled={loading}
-                    {loading}
-                    variant="secondary"
-                >
-                    <div class="google-icon">
-                        <svg
-                            width="18"
-                            height="18"
-                            viewBox="0 0 18 18"
-                            xmlns="http://www.w3.org/2000/svg"
-                        >
-                            <path
-                                fill="#4285F4"
-                                d="M18 9.2c0-.6-.1-1.2-.2-1.8H9.2v3.4h4.9c-.2 1.1-.9 2-1.8 2.6v2.2h2.9c1.7-1.6 2.8-3.9 2.8-6.4z"
-                            />
-                            <path
-                                fill="#34A853"
-                                d="M9.2 18c2.4 0 4.5-.8 6-2.2l-2.9-2.2c-.8.6-1.9.9-3.1.9-2.4 0-4.4-1.6-5.1-3.8H1.1v2.3C2.6 15.4 5.7 18 9.2 18z"
-                            />
-                            <path
-                                fill="#FBBC04"
-                                d="M4.1 10.7c-.2-.6-.3-1.2-.3-1.8s.1-1.2.3-1.8V4.8H1.1C.4 6.1 0 7.5 0 9s.4 2.9 1.1 4.2l3-2.5z"
-                            />
-                            <path
-                                fill="#EA4335"
-                                d="M9.2 3.6c1.3 0 2.5.4 3.4 1.3l2.5-2.5C13.7.7 11.6 0 9.2 0 5.7 0 2.6 2.6 1.1 5.9l3 2.5c.7-2.2 2.7-3.8 5.1-3.8z"
-                            />
-                        </svg>
-                    </div>
-                    {loading ? "Entrando..." : "Entrar com Google"}
-                </Button>
-            </div>
-        </form>
-
-        <div class="links">
-            <a href="/register">Criar conta</a>
-            <a href="/forgot-password">Esqueceu a senha?</a>
-=======
     <h1>Login</h1>
 
     {#if errorMessage}
@@ -225,7 +136,6 @@
                 disabled={loading}
                 autocomplete="current-password"
             />
->>>>>>> 4b8e17ad
         </div>
 
         <div class="button-group">
